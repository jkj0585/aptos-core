// Copyright © Aptos Foundation
// Parts of the project are originally copyright © Meta Platforms, Inc.
// SPDX-License-Identifier: Apache-2.0

#![forbid(unsafe_code)]

mod genesis_context;

use crate::genesis_context::GenesisStateView;
use aptos_crypto::{
    bls12381,
    ed25519::{Ed25519PrivateKey, Ed25519PublicKey},
    HashValue, PrivateKey, Uniform,
};
use aptos_framework::{ReleaseBundle, ReleasePackage};
use aptos_gas_schedule::{
    AptosGasParameters, InitialGasSchedule, MiscGasParameters, NativeGasParameters,
    ToOnChainGasSchedule, LATEST_GAS_FEATURE_VERSION,
};
use aptos_types::{
    account_config::{self, aptos_test_root_address, events::NewEpochEvent, CORE_CODE_ADDRESS},
    chain_id::ChainId,
    contract_event::{ContractEvent, ContractEventV1},
    move_utils::as_move_value::AsMoveValue,
    oidb,
    oidb::{Groth16VerificationKey, DEVNET_VERIFICATION_KEY},
    on_chain_config::{
        FeatureFlag, Features, GasScheduleV2, OnChainConsensusConfig, OnChainExecutionConfig,
        TimedFeaturesBuilder, APTOS_MAX_KNOWN_VERSION,
    },
    transaction::{authenticator::AuthenticationKey, ChangeSet, Transaction, WriteSetPayload},
    write_set::TransactionWrite,
};
use aptos_vm::{
    data_cache::AsMoveResolver,
    move_vm_ext::{MoveVmExt, SessionExt, SessionId},
};
use aptos_vm_types::storage::change_set_configs::ChangeSetConfigs;
use move_core_types::{
    account_address::AccountAddress,
    identifier::Identifier,
    language_storage::{ModuleId, TypeTag},
    value::{serialize_values, MoveTypeLayout, MoveValue},
};
use move_vm_types::gas::UnmeteredGasMeter;
use once_cell::sync::Lazy;
use rand::prelude::*;
use serde::{Deserialize, Serialize};

// The seed is arbitrarily picked to produce a consistent key. XXX make this more formal?
const GENESIS_SEED: [u8; 32] = [42; 32];

const GENESIS_MODULE_NAME: &str = "genesis";
const GOVERNANCE_MODULE_NAME: &str = "aptos_governance";
const CODE_MODULE_NAME: &str = "code";
const VERSION_MODULE_NAME: &str = "version";
const OIDB_MODULE_NAME: &str = "openid_account";
const JWKS_MODULE_NAME: &str = "jwks";

const NUM_SECONDS_PER_YEAR: u64 = 365 * 24 * 60 * 60;
const MICRO_SECONDS_PER_SECOND: u64 = 1_000_000;
const APTOS_COINS_BASE_WITH_DECIMALS: u64 = u64::pow(10, 8);

pub struct GenesisConfiguration {
    pub allow_new_validators: bool,
    pub epoch_duration_secs: u64,
    // If true, genesis will create a special core resources account that can mint coins.
    pub is_test: bool,
    pub max_stake: u64,
    pub min_stake: u64,
    pub min_voting_threshold: u128,
    pub recurring_lockup_duration_secs: u64,
    pub required_proposer_stake: u64,
    pub rewards_apy_percentage: u64,
    pub voting_duration_secs: u64,
    pub voting_power_increase_limit: u64,
    pub employee_vesting_start: u64,
    pub employee_vesting_period_duration: u64,
    pub initial_features_override: Option<Features>,
}

pub static GENESIS_KEYPAIR: Lazy<(Ed25519PrivateKey, Ed25519PublicKey)> = Lazy::new(|| {
    let mut rng = StdRng::from_seed(GENESIS_SEED);
    let private_key = Ed25519PrivateKey::generate(&mut rng);
    let public_key = private_key.public_key();
    (private_key, public_key)
});

// Cannot be impl Default in GasScheduleV2, due to circular dependencies.
pub fn default_gas_schedule() -> GasScheduleV2 {
    GasScheduleV2 {
        feature_version: LATEST_GAS_FEATURE_VERSION,
        entries: AptosGasParameters::initial().to_on_chain_gas_schedule(LATEST_GAS_FEATURE_VERSION),
    }
}

pub fn encode_aptos_mainnet_genesis_transaction(
    accounts: &[AccountBalance],
    employees: &[EmployeePool],
    validators: &[ValidatorWithCommissionRate],
    framework: &ReleaseBundle,
    chain_id: ChainId,
    genesis_config: &GenesisConfiguration,
) -> Transaction {
    assert!(!genesis_config.is_test, "This is mainnet!");
    validate_genesis_config(genesis_config);

    // Create a Move VM session so we can invoke on-chain genesis intializations.
    let mut state_view = GenesisStateView::new();
    for (module_bytes, module) in framework.code_and_compiled_modules() {
        state_view.add_module(&module.self_id(), module_bytes);
    }
    let data_cache = state_view.as_move_resolver();
    let move_vm = MoveVmExt::new(
        NativeGasParameters::zeros(),
        MiscGasParameters::zeros(),
        LATEST_GAS_FEATURE_VERSION,
        ChainId::test().id(),
        Features::default(),
        TimedFeaturesBuilder::enable_all().build(),
        &data_cache,
        false,
    )
    .unwrap();
    let id1 = HashValue::zero();
    let mut session = move_vm.new_session(&data_cache, SessionId::genesis(id1));

    // On-chain genesis process.
    let consensus_config = OnChainConsensusConfig::default_for_genesis();
    let execution_config = OnChainExecutionConfig::default_for_genesis();
    let gas_schedule = default_gas_schedule();
    initialize(
        &mut session,
        chain_id,
        genesis_config,
        &consensus_config,
        &execution_config,
        &gas_schedule,
    );
    initialize_features(
        &mut session,
        genesis_config
            .initial_features_override
            .clone()
            .map(Features::into_flag_vec),
    );
    initialize_aptos_coin(&mut session);
    initialize_on_chain_governance(&mut session, genesis_config);
    create_accounts(&mut session, accounts);
    create_employee_validators(&mut session, employees, genesis_config);
    create_and_initialize_validators_with_commission(&mut session, validators);
    set_genesis_end(&mut session);

    // Reconfiguration should happen after all on-chain invocations.
    emit_new_block_and_epoch_event(&mut session);

    let configs = ChangeSetConfigs::unlimited_at_gas_feature_version(LATEST_GAS_FEATURE_VERSION);
    let mut change_set = session.finish(&configs).unwrap();

    // Publish the framework, using a different session id, in case both scripts creates tables
    let state_view = GenesisStateView::new();
    let data_cache = state_view.as_move_resolver();

    let mut id2_arr = [0u8; 32];
    id2_arr[31] = 1;
    let id2 = HashValue::new(id2_arr);
    let mut session = move_vm.new_session(&data_cache, SessionId::genesis(id2));
    publish_framework(&mut session, framework);
    let additional_change_set = session.finish(&configs).unwrap();
    change_set
        .squash_additional_change_set(additional_change_set, &configs)
        .unwrap();

    // Publishing stdlib should not produce any deltas around aggregators and map to write ops and
    // not deltas. The second session only publishes the framework module bundle, which should not
    // produce deltas either.
    assert!(
        change_set.aggregator_v1_delta_set().is_empty(),
        "non-empty delta change set in genesis"
    );
    assert!(!change_set
        .concrete_write_set_iter()
        .any(|(_, op)| op.expect("expect only concrete write ops").is_deletion()));
    verify_genesis_write_set(change_set.events());

    let change_set = change_set
        .try_into_storage_change_set()
        .expect("Constructing a ChangeSet from VMChangeSet should always succeed at genesis");
    Transaction::GenesisTransaction(WriteSetPayload::Direct(change_set))
}

pub fn encode_genesis_transaction(
    aptos_root_key: Ed25519PublicKey,
    validators: &[Validator],
    framework: &ReleaseBundle,
    chain_id: ChainId,
    genesis_config: &GenesisConfiguration,
    consensus_config: &OnChainConsensusConfig,
    execution_config: &OnChainExecutionConfig,
    gas_schedule: &GasScheduleV2,
) -> Transaction {
    Transaction::GenesisTransaction(WriteSetPayload::Direct(encode_genesis_change_set(
        &aptos_root_key,
        validators,
        framework,
        chain_id,
        genesis_config,
        consensus_config,
        execution_config,
        gas_schedule,
    )))
}

pub fn encode_genesis_change_set(
    core_resources_key: &Ed25519PublicKey,
    validators: &[Validator],
    framework: &ReleaseBundle,
    chain_id: ChainId,
    genesis_config: &GenesisConfiguration,
    consensus_config: &OnChainConsensusConfig,
    execution_config: &OnChainExecutionConfig,
    gas_schedule: &GasScheduleV2,
) -> ChangeSet {
    validate_genesis_config(genesis_config);

    // Create a Move VM session so we can invoke on-chain genesis intializations.
    let mut state_view = GenesisStateView::new();
    for (module_bytes, module) in framework.code_and_compiled_modules() {
        state_view.add_module(&module.self_id(), module_bytes);
    }
    let data_cache = state_view.as_move_resolver();
    let move_vm = MoveVmExt::new(
        NativeGasParameters::zeros(),
        MiscGasParameters::zeros(),
        LATEST_GAS_FEATURE_VERSION,
        ChainId::test().id(),
        Features::default(),
        TimedFeaturesBuilder::enable_all().build(),
        &data_cache,
        false,
    )
    .unwrap();
    let id1 = HashValue::zero();
    let mut session = move_vm.new_session(&data_cache, SessionId::genesis(id1));

    // On-chain genesis process.
    initialize(
        &mut session,
        chain_id,
        genesis_config,
        consensus_config,
        execution_config,
        gas_schedule,
    );
    initialize_features(
        &mut session,
        genesis_config
            .initial_features_override
            .clone()
            .map(Features::into_flag_vec),
    );
    if genesis_config.is_test {
        initialize_core_resources_and_aptos_coin(&mut session, core_resources_key);
    } else {
        initialize_aptos_coin(&mut session);
    }
    initialize_on_chain_governance(&mut session, genesis_config);
    create_and_initialize_validators(&mut session, validators);
    if genesis_config.is_test {
        allow_core_resources_to_set_version(&mut session);
    }
    initialize_oidb(&mut session, chain_id);
    set_genesis_end(&mut session);

    // Reconfiguration should happen after all on-chain invocations.
    emit_new_block_and_epoch_event(&mut session);

    let configs = ChangeSetConfigs::unlimited_at_gas_feature_version(LATEST_GAS_FEATURE_VERSION);
    let mut change_set = session.finish(&configs).unwrap();

    let state_view = GenesisStateView::new();
    let data_cache = state_view.as_move_resolver();

    // Publish the framework, using a different session id, in case both scripts creates tables
    let mut id2_arr = [0u8; 32];
    id2_arr[31] = 1;
    let id2 = HashValue::new(id2_arr);
    let mut session = move_vm.new_session(&data_cache, SessionId::genesis(id2));
    publish_framework(&mut session, framework);
    let additional_change_set = session.finish(&configs).unwrap();
    change_set
        .squash_additional_change_set(additional_change_set, &configs)
        .unwrap();

    // Publishing stdlib should not produce any deltas around aggregators and map to write ops and
    // not deltas. The second session only publishes the framework module bundle, which should not
    // produce deltas either.
    assert!(
        change_set.aggregator_v1_delta_set().is_empty(),
        "non-empty delta change set in genesis"
    );

    assert!(!change_set
        .concrete_write_set_iter()
        .any(|(_, op)| op.expect("expect only concrete write ops").is_deletion()));
    verify_genesis_write_set(change_set.events());
    change_set
        .try_into_storage_change_set()
        .expect("Constructing a ChangeSet from VMChangeSet should always succeed at genesis")
}

fn validate_genesis_config(genesis_config: &GenesisConfiguration) {
    assert!(
        genesis_config.min_stake <= genesis_config.max_stake,
        "Min stake must be smaller than or equal to max stake"
    );
    assert!(
        genesis_config.epoch_duration_secs > 0,
        "Epoch duration must be > 0"
    );
    assert!(
        genesis_config.recurring_lockup_duration_secs > 0,
        "Recurring lockup duration must be > 0"
    );
    assert!(
        genesis_config.recurring_lockup_duration_secs >= genesis_config.epoch_duration_secs,
        "Recurring lockup duration must be at least as long as epoch duration"
    );
    assert!(
        genesis_config.rewards_apy_percentage > 0 && genesis_config.rewards_apy_percentage < 100,
        "Rewards APY must be > 0% and < 100%"
    );
    assert!(
        genesis_config.voting_duration_secs > 0,
        "On-chain voting duration must be > 0"
    );
    assert!(
        genesis_config.voting_duration_secs < genesis_config.recurring_lockup_duration_secs,
        "Voting duration must be strictly smaller than recurring lockup"
    );
    assert!(
        genesis_config.voting_power_increase_limit > 0
            && genesis_config.voting_power_increase_limit <= 50,
        "voting_power_increase_limit must be > 0 and <= 50"
    );
}

fn exec_function(
    session: &mut SessionExt,
    module_name: &str,
    function_name: &str,
    ty_args: Vec<TypeTag>,
    args: Vec<Vec<u8>>,
) {
    session
        .execute_function_bypass_visibility(
            &ModuleId::new(
                account_config::CORE_CODE_ADDRESS,
                Identifier::new(module_name).unwrap(),
            ),
            &Identifier::new(function_name).unwrap(),
            ty_args,
            args,
            &mut UnmeteredGasMeter,
        )
        .unwrap_or_else(|e| {
            panic!(
                "Error calling {}.{}: ({:#x}) {}",
                module_name,
                function_name,
                e.sub_status().unwrap_or_default(),
                e,
            )
        });
}

fn initialize(
    session: &mut SessionExt,
    chain_id: ChainId,
    genesis_config: &GenesisConfiguration,
    consensus_config: &OnChainConsensusConfig,
    execution_config: &OnChainExecutionConfig,
    gas_schedule: &GasScheduleV2,
) {
    let gas_schedule_blob =
        bcs::to_bytes(gas_schedule).expect("Failure serializing genesis gas schedule");

    let consensus_config_bytes =
        bcs::to_bytes(consensus_config).expect("Failure serializing genesis consensus config");

    let execution_config_bytes =
        bcs::to_bytes(execution_config).expect("Failure serializing genesis consensus config");

    // Calculate the per-epoch rewards rate, represented as 2 separate ints (numerator and
    // denominator).
    let rewards_rate_denominator = 1_000_000_000;
    let num_epochs_in_a_year = NUM_SECONDS_PER_YEAR / genesis_config.epoch_duration_secs;
    // Multiplication before division to minimize rounding errors due to integer division.
    let rewards_rate_numerator = (genesis_config.rewards_apy_percentage * rewards_rate_denominator
        / 100)
        / num_epochs_in_a_year;

    // Block timestamps are in microseconds and epoch_interval is used to check if a block timestamp
    // has crossed into a new epoch. So epoch_interval also needs to be in micro seconds.
    let epoch_interval_usecs = genesis_config.epoch_duration_secs * MICRO_SECONDS_PER_SECOND;
    exec_function(
        session,
        GENESIS_MODULE_NAME,
        "initialize",
        vec![],
        serialize_values(&vec![
            MoveValue::vector_u8(gas_schedule_blob),
            MoveValue::U8(chain_id.id()),
            MoveValue::U64(APTOS_MAX_KNOWN_VERSION.major),
            MoveValue::vector_u8(consensus_config_bytes),
            MoveValue::vector_u8(execution_config_bytes),
            MoveValue::U64(epoch_interval_usecs),
            MoveValue::U64(genesis_config.min_stake),
            MoveValue::U64(genesis_config.max_stake),
            MoveValue::U64(genesis_config.recurring_lockup_duration_secs),
            MoveValue::Bool(genesis_config.allow_new_validators),
            MoveValue::U64(rewards_rate_numerator),
            MoveValue::U64(rewards_rate_denominator),
            MoveValue::U64(genesis_config.voting_power_increase_limit),
        ]),
    );
}

pub fn default_features() -> Vec<FeatureFlag> {
    vec![
        FeatureFlag::CODE_DEPENDENCY_CHECK,
        FeatureFlag::TREAT_FRIEND_AS_PRIVATE,
        FeatureFlag::SHA_512_AND_RIPEMD_160_NATIVES,
        FeatureFlag::APTOS_STD_CHAIN_ID_NATIVES,
        FeatureFlag::VM_BINARY_FORMAT_V6,
        FeatureFlag::MULTI_ED25519_PK_VALIDATE_V2_NATIVES,
        FeatureFlag::BLAKE2B_256_NATIVE,
        FeatureFlag::RESOURCE_GROUPS,
        FeatureFlag::MULTISIG_ACCOUNTS,
        FeatureFlag::DELEGATION_POOLS,
        FeatureFlag::CRYPTOGRAPHY_ALGEBRA_NATIVES,
        FeatureFlag::BLS12_381_STRUCTURES,
        FeatureFlag::ED25519_PUBKEY_VALIDATE_RETURN_FALSE_WRONG_LENGTH,
        FeatureFlag::STRUCT_CONSTRUCTORS,
        FeatureFlag::SIGNATURE_CHECKER_V2,
        FeatureFlag::STORAGE_SLOT_METADATA,
        FeatureFlag::CHARGE_INVARIANT_VIOLATION,
        FeatureFlag::APTOS_UNIQUE_IDENTIFIERS,
        FeatureFlag::GAS_PAYER_ENABLED,
        FeatureFlag::BULLETPROOFS_NATIVES,
        FeatureFlag::SIGNER_NATIVE_FORMAT_FIX,
        FeatureFlag::MODULE_EVENT,
        FeatureFlag::EMIT_FEE_STATEMENT,
        FeatureFlag::STORAGE_DELETION_REFUND,
        FeatureFlag::SIGNATURE_CHECKER_V2_SCRIPT_FIX,
        FeatureFlag::AGGREGATOR_V2_API,
        FeatureFlag::SAFER_RESOURCE_GROUPS,
        FeatureFlag::SAFER_METADATA,
        FeatureFlag::SINGLE_SENDER_AUTHENTICATOR,
        FeatureFlag::SPONSORED_AUTOMATIC_ACCOUNT_V1_CREATION,
        FeatureFlag::FEE_PAYER_ACCOUNT_OPTIONAL,
        FeatureFlag::AGGREGATOR_V2_DELAYED_FIELDS,
        FeatureFlag::CONCURRENT_TOKEN_V2,
        FeatureFlag::LIMIT_MAX_IDENTIFIER_LENGTH,
        FeatureFlag::OPERATOR_BENEFICIARY_CHANGE,
        FeatureFlag::BN254_STRUCTURES,
        FeatureFlag::RESOURCE_GROUPS_SPLIT_IN_VM_CHANGE_SET,
        FeatureFlag::COMMISSION_CHANGE_DELEGATION_POOL,
        FeatureFlag::WEBAUTHN_SIGNATURE,
<<<<<<< HEAD
        FeatureFlag::RECONFIGURE_WITH_DKG,
        FeatureFlag::ZK_ID_SIGNATURES,
        FeatureFlag::ZK_ID_ZKLESS_SIGNATURE,
=======
        // FeatureFlag::RECONFIGURE_WITH_DKG, //TODO: re-enable once randomness is ready.
        FeatureFlag::OIDB_SIGNATURE,
        FeatureFlag::OIDB_ZKLESS_SIGNATURE,
>>>>>>> 72906abc
        FeatureFlag::JWK_CONSENSUS,
        FeatureFlag::REFUNDABLE_BYTES,
        FeatureFlag::OBJECT_CODE_DEPLOYMENT,
        FeatureFlag::MAX_OBJECT_NESTING_CHECK,
    ]
}

pub fn default_features_resource_for_genesis() -> Features {
    let mut ret = Features { features: vec![] };
    for feature_flag in default_features() {
        ret.enable(feature_flag);
    }
    ret
}

fn initialize_features(session: &mut SessionExt, features_override: Option<Vec<FeatureFlag>>) {
    let features: Vec<u64> = features_override
        .unwrap_or_else(default_features)
        .into_iter()
        .map(|feature| feature as u64)
        .collect();

    let mut serialized_values = serialize_values(&vec![MoveValue::Signer(CORE_CODE_ADDRESS)]);
    serialized_values.push(bcs::to_bytes(&features).unwrap());
    serialized_values.push(bcs::to_bytes(&Vec::<u64>::new()).unwrap());

    exec_function(
        session,
        "features",
        "change_feature_flags",
        vec![],
        serialized_values,
    );
}

fn initialize_aptos_coin(session: &mut SessionExt) {
    exec_function(
        session,
        GENESIS_MODULE_NAME,
        "initialize_aptos_coin",
        vec![],
        serialize_values(&vec![MoveValue::Signer(CORE_CODE_ADDRESS)]),
    );
}

fn set_genesis_end(session: &mut SessionExt) {
    exec_function(
        session,
        GENESIS_MODULE_NAME,
        "set_genesis_end",
        vec![],
        serialize_values(&vec![MoveValue::Signer(CORE_CODE_ADDRESS)]),
    );
}

fn initialize_core_resources_and_aptos_coin(
    session: &mut SessionExt,
    core_resources_key: &Ed25519PublicKey,
) {
    let core_resources_auth_key = AuthenticationKey::ed25519(core_resources_key);
    exec_function(
        session,
        GENESIS_MODULE_NAME,
        "initialize_core_resources_and_aptos_coin",
        vec![],
        serialize_values(&vec![
            MoveValue::Signer(CORE_CODE_ADDRESS),
            MoveValue::vector_u8(core_resources_auth_key.to_vec()),
        ]),
    );
}

/// Create and initialize Association and Core Code accounts.
fn initialize_on_chain_governance(session: &mut SessionExt, genesis_config: &GenesisConfiguration) {
    exec_function(
        session,
        GOVERNANCE_MODULE_NAME,
        "initialize",
        vec![],
        serialize_values(&vec![
            MoveValue::Signer(CORE_CODE_ADDRESS),
            MoveValue::U128(genesis_config.min_voting_threshold),
            MoveValue::U64(genesis_config.required_proposer_stake),
            MoveValue::U64(genesis_config.voting_duration_secs),
        ]),
    );
}

fn initialize_oidb(session: &mut SessionExt, chain_id: ChainId) {
    let config = oidb::Configuration::new_for_devnet();
    exec_function(
        session,
        OIDB_MODULE_NAME,
        "update_configuration",
        vec![],
        serialize_values(&vec![
            MoveValue::Signer(CORE_CODE_ADDRESS),
            config.as_move_value(),
        ]),
    );
    if !chain_id.is_mainnet() {
        let vk = Groth16VerificationKey::from(DEVNET_VERIFICATION_KEY.clone());
        exec_function(
            session,
            OIDB_MODULE_NAME,
            "update_groth16_verification_key",
            vec![],
            serialize_values(&vec![
                MoveValue::Signer(CORE_CODE_ADDRESS),
                vk.as_move_value(),
            ]),
        );
    }
    exec_function(
        session,
        JWKS_MODULE_NAME,
        "upsert_oidc_provider",
        vec![],
        serialize_values(&vec![
            MoveValue::Signer(CORE_CODE_ADDRESS),
            "https://accounts.google.com".to_string().as_move_value(),
            "https://accounts.google.com/.well-known/openid-configuration"
                .to_string()
                .as_move_value(),
        ]),
    );
}

fn create_accounts(session: &mut SessionExt, accounts: &[AccountBalance]) {
    let accounts_bytes = bcs::to_bytes(accounts).expect("AccountMaps can be serialized");
    let mut serialized_values = serialize_values(&vec![MoveValue::Signer(CORE_CODE_ADDRESS)]);
    serialized_values.push(accounts_bytes);
    exec_function(
        session,
        GENESIS_MODULE_NAME,
        "create_accounts",
        vec![],
        serialized_values,
    );
}

fn create_employee_validators(
    session: &mut SessionExt,
    employees: &[EmployeePool],
    genesis_config: &GenesisConfiguration,
) {
    let employees_bytes = bcs::to_bytes(employees).expect("AccountMaps can be serialized");
    let mut serialized_values = serialize_values(&vec![
        MoveValue::U64(genesis_config.employee_vesting_start),
        MoveValue::U64(genesis_config.employee_vesting_period_duration),
    ]);
    serialized_values.push(employees_bytes);

    exec_function(
        session,
        GENESIS_MODULE_NAME,
        "create_employee_validators",
        vec![],
        serialized_values,
    );
}

/// Creates and initializes each validator owner and validator operator. This method creates all
/// the required accounts, sets the validator operators for each validator owner, and sets the
/// validator config on-chain.
fn create_and_initialize_validators(session: &mut SessionExt, validators: &[Validator]) {
    let validators_bytes = bcs::to_bytes(validators).expect("Validators can be serialized");
    let mut serialized_values = serialize_values(&vec![MoveValue::Signer(CORE_CODE_ADDRESS)]);
    serialized_values.push(validators_bytes);
    exec_function(
        session,
        GENESIS_MODULE_NAME,
        "create_initialize_validators",
        vec![],
        serialized_values,
    );
}

fn create_and_initialize_validators_with_commission(
    session: &mut SessionExt,
    validators: &[ValidatorWithCommissionRate],
) {
    let validators_bytes = bcs::to_bytes(validators).expect("Validators can be serialized");
    let mut serialized_values = serialize_values(&vec![
        MoveValue::Signer(CORE_CODE_ADDRESS),
        MoveValue::Bool(true),
    ]);
    serialized_values.push(validators_bytes);
    exec_function(
        session,
        GENESIS_MODULE_NAME,
        "create_initialize_validators_with_commission",
        vec![],
        serialized_values,
    );
}

fn allow_core_resources_to_set_version(session: &mut SessionExt) {
    exec_function(
        session,
        VERSION_MODULE_NAME,
        "initialize_for_test",
        vec![],
        serialize_values(&vec![MoveValue::Signer(aptos_test_root_address())]),
    );
}

/// Publish the framework release bundle.
fn publish_framework(session: &mut SessionExt, framework: &ReleaseBundle) {
    for pack in &framework.packages {
        publish_package(session, pack)
    }
}

/// Publish the given package.
fn publish_package(session: &mut SessionExt, pack: &ReleasePackage) {
    let modules = pack.sorted_code_and_modules();
    let addr = *modules.first().unwrap().1.self_id().address();
    let code = modules
        .into_iter()
        .map(|(c, _)| c.to_vec())
        .collect::<Vec<_>>();
    session
        .publish_module_bundle(code, addr, &mut UnmeteredGasMeter)
        .unwrap_or_else(|e| {
            panic!(
                "Failure publishing package `{}`: {:?}",
                pack.package_metadata().name,
                e
            )
        });

    // Call the initialize function with the metadata.
    exec_function(session, CODE_MODULE_NAME, "initialize", vec![], vec![
        MoveValue::Signer(CORE_CODE_ADDRESS)
            .simple_serialize()
            .unwrap(),
        MoveValue::Signer(addr).simple_serialize().unwrap(),
        bcs::to_bytes(pack.package_metadata()).unwrap(),
    ]);
}

/// Trigger a reconfiguration. This emits an event that will be passed along to the storage layer.
fn emit_new_block_and_epoch_event(session: &mut SessionExt) {
    exec_function(
        session,
        "block",
        "emit_genesis_block_event",
        vec![],
        serialize_values(&vec![MoveValue::Signer(
            account_config::reserved_vm_address(),
        )]),
    );
    exec_function(
        session,
        "reconfiguration",
        "emit_genesis_reconfiguration_event",
        vec![],
        vec![],
    );
}

/// Verify the consistency of the genesis `WriteSet`
fn verify_genesis_write_set(events: &[(ContractEvent, Option<MoveTypeLayout>)]) {
    let new_epoch_events: Vec<&ContractEventV1> = events
        .iter()
        .filter_map(|(e, _)| {
            if e.event_key() == Some(&NewEpochEvent::event_key()) {
                Some(e.v1().unwrap())
            } else {
                None
            }
        })
        .collect();
    assert_eq!(
        new_epoch_events.len(),
        1,
        "There should only be exactly one NewEpochEvent"
    );
    assert_eq!(new_epoch_events[0].sequence_number(), 0);
}

/// An enum specifying whether the compiled stdlib/scripts should be used or freshly built versions
/// should be used.
#[derive(Debug, Eq, PartialEq)]
pub enum GenesisOptions {
    /// Framework compiled from head
    Head,
    /// Framework as it was released or upgraded in testnet
    Testnet,
    /// Framework as it was released or upgraded in mainnet
    Mainnet,
}

/// Generate an artificial genesis `ChangeSet` for testing
pub fn generate_genesis_change_set_for_testing(genesis_options: GenesisOptions) -> ChangeSet {
    generate_genesis_change_set_for_testing_with_count(genesis_options, 1)
}

pub fn generate_genesis_change_set_for_testing_with_count(
    genesis_options: GenesisOptions,
    count: u64,
) -> ChangeSet {
    let framework = match genesis_options {
        GenesisOptions::Head => aptos_cached_packages::head_release_bundle(),
        GenesisOptions::Testnet => aptos_framework::testnet_release_bundle(),
        GenesisOptions::Mainnet => {
            // We don't yet have mainnet, so returning testnet here
            aptos_framework::testnet_release_bundle()
        },
    };

    generate_test_genesis(framework, Some(count as usize)).0
}

/// Generate a genesis `ChangeSet` for mainnet
pub fn generate_genesis_change_set_for_mainnet(genesis_options: GenesisOptions) -> ChangeSet {
    let framework = match genesis_options {
        GenesisOptions::Head => aptos_cached_packages::head_release_bundle(),
        GenesisOptions::Testnet => aptos_framework::testnet_release_bundle(),
        // We don't yet have mainnet, so returning testnet here
        GenesisOptions::Mainnet => aptos_framework::testnet_release_bundle(),
    };

    generate_mainnet_genesis(framework, Some(1)).0
}

pub fn test_genesis_transaction() -> Transaction {
    let changeset = test_genesis_change_set_and_validators(None).0;
    Transaction::GenesisTransaction(WriteSetPayload::Direct(changeset))
}

pub fn test_genesis_change_set_and_validators(
    count: Option<usize>,
) -> (ChangeSet, Vec<TestValidator>) {
    generate_test_genesis(aptos_cached_packages::head_release_bundle(), count)
}

#[derive(Debug, Clone, Serialize, Deserialize)]
pub struct Validator {
    /// The Aptos account address of the validator or the admin in the case of a commissioned or
    /// vesting managed validator.
    pub owner_address: AccountAddress,
    /// The Aptos account address of the validator's operator (same as `address` if the validator is
    /// its own operator).
    pub operator_address: AccountAddress,
    pub voter_address: AccountAddress,
    /// Amount to stake for consensus. Also the intial amount minted to the owner account.
    pub stake_amount: u64,

    /// bls12381 public key used to sign consensus messages.
    pub consensus_pubkey: Vec<u8>,
    /// Proof of Possession of the consensus pubkey.
    pub proof_of_possession: Vec<u8>,
    /// `NetworkAddress` for the validator.
    pub network_addresses: Vec<u8>,
    /// `NetworkAddress` for the validator's full node.
    pub full_node_network_addresses: Vec<u8>,
}

pub struct TestValidator {
    pub key: Ed25519PrivateKey,
    pub consensus_key: bls12381::PrivateKey,
    pub data: Validator,
}

impl TestValidator {
    pub fn new_test_set(count: Option<usize>, initial_stake: Option<u64>) -> Vec<TestValidator> {
        let mut rng = rand::SeedableRng::from_seed([1u8; 32]);
        (0..count.unwrap_or(10))
            .map(|_| TestValidator::gen(&mut rng, initial_stake))
            .collect()
    }

    fn gen(rng: &mut StdRng, initial_stake: Option<u64>) -> TestValidator {
        let key = Ed25519PrivateKey::generate(rng);
        let auth_key = AuthenticationKey::ed25519(&key.public_key());
        let owner_address = auth_key.account_address();
        let consensus_key = bls12381::PrivateKey::generate(rng);
        let consensus_pubkey = consensus_key.public_key().to_bytes().to_vec();
        let proof_of_possession = bls12381::ProofOfPossession::create(&consensus_key)
            .to_bytes()
            .to_vec();
        let network_address = [0u8; 0].to_vec();
        let full_node_network_address = [0u8; 0].to_vec();

        let stake_amount = if let Some(amount) = initial_stake {
            amount
        } else {
            1
        };
        let data = Validator {
            owner_address,
            consensus_pubkey,
            proof_of_possession,
            operator_address: owner_address,
            voter_address: owner_address,
            network_addresses: network_address,
            full_node_network_addresses: full_node_network_address,
            stake_amount,
        };
        Self {
            key,
            consensus_key,
            data,
        }
    }
}

pub fn generate_test_genesis(
    framework: &ReleaseBundle,
    count: Option<usize>,
) -> (ChangeSet, Vec<TestValidator>) {
    let test_validators = TestValidator::new_test_set(count, Some(100_000_000));
    let validators_: Vec<Validator> = test_validators.iter().map(|t| t.data.clone()).collect();
    let validators = &validators_;

    let genesis = encode_genesis_change_set(
        &GENESIS_KEYPAIR.1,
        validators,
        framework,
        ChainId::test(),
        &GenesisConfiguration {
            allow_new_validators: true,
            epoch_duration_secs: 3600,
            is_test: true,
            min_stake: 0,
            min_voting_threshold: 0,
            // 1M APTOS coins (with 8 decimals).
            max_stake: 100_000_000_000_000,
            recurring_lockup_duration_secs: 7200,
            required_proposer_stake: 0,
            rewards_apy_percentage: 10,
            voting_duration_secs: 3600,
            voting_power_increase_limit: 50,
            employee_vesting_start: 1663456089,
            employee_vesting_period_duration: 5 * 60, // 5 minutes
            initial_features_override: None,
        },
        &OnChainConsensusConfig::default_for_genesis(),
        &OnChainExecutionConfig::default_for_genesis(),
        &default_gas_schedule(),
    );
    (genesis, test_validators)
}

pub fn generate_mainnet_genesis(
    framework: &ReleaseBundle,
    count: Option<usize>,
) -> (ChangeSet, Vec<TestValidator>) {
    // TODO: Update to have custom validators/accounts with initial balances at genesis.
    let test_validators = TestValidator::new_test_set(count, Some(1_000_000_000_000_000));
    let validators_: Vec<Validator> = test_validators.iter().map(|t| t.data.clone()).collect();
    let validators = &validators_;

    let genesis = encode_genesis_change_set(
        &GENESIS_KEYPAIR.1,
        validators,
        framework,
        ChainId::test(),
        &mainnet_genesis_config(),
        &OnChainConsensusConfig::default_for_genesis(),
        &OnChainExecutionConfig::default_for_genesis(),
        &default_gas_schedule(),
    );
    (genesis, test_validators)
}

fn mainnet_genesis_config() -> GenesisConfiguration {
    // TODO: Update once mainnet numbers are decided. These numbers are just placeholders.
    GenesisConfiguration {
        allow_new_validators: true,
        epoch_duration_secs: 2 * 3600, // 2 hours
        is_test: false,
        min_stake: 1_000_000 * APTOS_COINS_BASE_WITH_DECIMALS, // 1M APT
        // 400M APT
        min_voting_threshold: (400_000_000 * APTOS_COINS_BASE_WITH_DECIMALS as u128),
        max_stake: 50_000_000 * APTOS_COINS_BASE_WITH_DECIMALS, // 50M APT.
        recurring_lockup_duration_secs: 30 * 24 * 3600,         // 1 month
        required_proposer_stake: 1_000_000 * APTOS_COINS_BASE_WITH_DECIMALS, // 1M APT
        rewards_apy_percentage: 10,
        voting_duration_secs: 7 * 24 * 3600, // 7 days
        voting_power_increase_limit: 30,
        employee_vesting_start: 1663456089,
        employee_vesting_period_duration: 5 * 60, // 5 minutes
        initial_features_override: None,
    }
}

#[derive(Debug, Clone, Serialize, Deserialize)]
pub struct AccountBalance {
    pub account_address: AccountAddress,
    pub balance: u64,
}

#[derive(Debug, Clone, Serialize, Deserialize)]
pub struct EmployeePool {
    pub accounts: Vec<AccountAddress>,
    pub validator: ValidatorWithCommissionRate,
    pub vesting_schedule_numerators: Vec<u64>,
    pub vesting_schedule_denominator: u64,
    // Address that can reset the beneficiary for any shareholder.
    pub beneficiary_resetter: AccountAddress,
}

#[derive(Debug, Clone, Serialize, Deserialize)]
pub struct ValidatorWithCommissionRate {
    pub validator: Validator,
    pub validator_commission_percentage: u64,
    /// Whether the validator should be joining the genesis validator set.
    pub join_during_genesis: bool,
}

#[test]
pub fn test_genesis_module_publishing() {
    // create a state view for move_vm
    let mut state_view = GenesisStateView::new();
    for (module_bytes, module) in
        aptos_cached_packages::head_release_bundle().code_and_compiled_modules()
    {
        state_view.add_module(&module.self_id(), module_bytes);
    }
    let data_cache = state_view.as_move_resolver();

    let move_vm = MoveVmExt::new(
        NativeGasParameters::zeros(),
        MiscGasParameters::zeros(),
        LATEST_GAS_FEATURE_VERSION,
        ChainId::test().id(),
        Features::default(),
        TimedFeaturesBuilder::enable_all().build(),
        &data_cache,
        false,
    )
    .unwrap();
    let id1 = HashValue::zero();
    let mut session = move_vm.new_session(&data_cache, SessionId::genesis(id1));
    publish_framework(&mut session, aptos_cached_packages::head_release_bundle());
}

#[test]
pub fn test_mainnet_end_to_end() {
    use aptos_types::{
        account_address,
        on_chain_config::{OnChainConfig, ValidatorSet},
        state_store::state_key::StateKey,
        write_set::{TransactionWrite, WriteSet},
    };

    let balance = 10_000_000 * APTOS_COINS_BASE_WITH_DECIMALS;
    let non_validator_balance = 10 * APTOS_COINS_BASE_WITH_DECIMALS;

    // currently just test that all functions have the right interface
    let account44 = AccountAddress::from_hex_literal("0x44").unwrap();
    let account45 = AccountAddress::from_hex_literal("0x45").unwrap();
    let account46 = AccountAddress::from_hex_literal("0x46").unwrap();
    let account47 = AccountAddress::from_hex_literal("0x47").unwrap();
    let account48 = AccountAddress::from_hex_literal("0x48").unwrap();
    let account49 = AccountAddress::from_hex_literal("0x49").unwrap();
    let operator0 = AccountAddress::from_hex_literal("0x100").unwrap();
    let operator1 = AccountAddress::from_hex_literal("0x101").unwrap();
    let operator2 = AccountAddress::from_hex_literal("0x102").unwrap();
    let operator3 = AccountAddress::from_hex_literal("0x103").unwrap();
    let operator4 = AccountAddress::from_hex_literal("0x104").unwrap();
    let operator5 = AccountAddress::from_hex_literal("0x105").unwrap();
    let voter0 = AccountAddress::from_hex_literal("0x200").unwrap();
    let voter1 = AccountAddress::from_hex_literal("0x201").unwrap();
    let voter2 = AccountAddress::from_hex_literal("0x202").unwrap();
    let voter3 = AccountAddress::from_hex_literal("0x203").unwrap();
    let admin0 = AccountAddress::from_hex_literal("0x300").unwrap();
    let admin1 = AccountAddress::from_hex_literal("0x301").unwrap();
    let admin2 = AccountAddress::from_hex_literal("0x302").unwrap();

    let accounts = vec![
        AccountBalance {
            account_address: account44,
            balance,
        },
        AccountBalance {
            account_address: account45,
            balance: balance * 3, // Three times the balance so it can host 2 operators.
        },
        AccountBalance {
            account_address: account46,
            balance,
        },
        AccountBalance {
            account_address: account47,
            balance,
        },
        AccountBalance {
            account_address: account48,
            balance,
        },
        AccountBalance {
            account_address: account49,
            balance,
        },
        AccountBalance {
            account_address: admin0,
            balance: non_validator_balance,
        },
        AccountBalance {
            account_address: admin1,
            balance: non_validator_balance,
        },
        AccountBalance {
            account_address: admin2,
            balance: non_validator_balance,
        },
        AccountBalance {
            account_address: operator0,
            balance: non_validator_balance,
        },
        AccountBalance {
            account_address: operator1,
            balance: non_validator_balance,
        },
        AccountBalance {
            account_address: operator2,
            balance: non_validator_balance,
        },
        AccountBalance {
            account_address: operator3,
            balance: non_validator_balance,
        },
        AccountBalance {
            account_address: operator4,
            balance: non_validator_balance,
        },
        AccountBalance {
            account_address: operator5,
            balance: non_validator_balance,
        },
        AccountBalance {
            account_address: voter0,
            balance: non_validator_balance,
        },
        AccountBalance {
            account_address: voter1,
            balance: non_validator_balance,
        },
        AccountBalance {
            account_address: voter2,
            balance: non_validator_balance,
        },
        AccountBalance {
            account_address: voter3,
            balance: non_validator_balance,
        },
    ];

    let test_validators = TestValidator::new_test_set(Some(6), Some(balance * 9 / 10));
    let mut employee_validator_1 = test_validators[0].data.clone();
    employee_validator_1.owner_address = admin0;
    employee_validator_1.operator_address = operator0;
    employee_validator_1.voter_address = voter0;
    let mut employee_validator_2 = test_validators[1].data.clone();
    employee_validator_2.owner_address = admin1;
    employee_validator_2.operator_address = operator1;
    employee_validator_2.voter_address = voter1;
    let mut zero_commission_validator = test_validators[2].data.clone();
    zero_commission_validator.owner_address = account44;
    zero_commission_validator.operator_address = operator2;
    zero_commission_validator.voter_address = voter2;
    let mut same_owner_validator_1 = test_validators[3].data.clone();
    same_owner_validator_1.owner_address = account45;
    same_owner_validator_1.operator_address = operator3;
    same_owner_validator_1.voter_address = voter3;
    let mut same_owner_validator_2 = test_validators[4].data.clone();
    same_owner_validator_2.owner_address = account45;
    same_owner_validator_2.operator_address = operator4;
    same_owner_validator_2.voter_address = voter3;
    let mut same_owner_validator_3 = test_validators[5].data.clone();
    same_owner_validator_3.owner_address = account45;
    same_owner_validator_3.operator_address = operator5;
    same_owner_validator_3.voter_address = voter3;

    let employees = vec![
        EmployeePool {
            accounts: vec![account46, account47],
            validator: ValidatorWithCommissionRate {
                validator: employee_validator_1,
                validator_commission_percentage: 10,
                join_during_genesis: true,
            },
            vesting_schedule_numerators: vec![3, 3, 3, 3, 1],
            vesting_schedule_denominator: 48,
            beneficiary_resetter: AccountAddress::ZERO,
        },
        EmployeePool {
            accounts: vec![account48, account49],
            validator: ValidatorWithCommissionRate {
                validator: employee_validator_2,
                validator_commission_percentage: 10,
                join_during_genesis: false,
            },
            vesting_schedule_numerators: vec![3, 3, 3, 3, 1],
            vesting_schedule_denominator: 48,
            beneficiary_resetter: account44,
        },
    ];

    let validators = vec![
        ValidatorWithCommissionRate {
            validator: same_owner_validator_1,
            validator_commission_percentage: 10,
            join_during_genesis: true,
        },
        ValidatorWithCommissionRate {
            validator: same_owner_validator_2,
            validator_commission_percentage: 15,
            join_during_genesis: true,
        },
        ValidatorWithCommissionRate {
            validator: same_owner_validator_3,
            validator_commission_percentage: 10,
            join_during_genesis: false,
        },
        ValidatorWithCommissionRate {
            validator: zero_commission_validator,
            validator_commission_percentage: 0,
            join_during_genesis: true,
        },
    ];

    let transaction = encode_aptos_mainnet_genesis_transaction(
        &accounts,
        &employees,
        &validators,
        aptos_cached_packages::head_release_bundle(),
        ChainId::mainnet(),
        &mainnet_genesis_config(),
    );

    let direct_writeset = if let Transaction::GenesisTransaction(direct_writeset) = transaction {
        direct_writeset
    } else {
        panic!("Invalid GenesisTransaction");
    };

    let changeset = if let WriteSetPayload::Direct(changeset) = direct_writeset {
        changeset
    } else {
        panic!("Invalid WriteSetPayload");
    };

    let WriteSet::V0(writeset) = changeset.write_set();

    let state_key =
        StateKey::access_path(ValidatorSet::access_path().expect("access path in test"));
    let bytes = writeset
        .get(&state_key)
        .unwrap()
        .extract_raw_bytes()
        .unwrap();
    let validator_set: ValidatorSet = bcs::from_bytes(&bytes).unwrap();
    let validator_set_addresses = validator_set
        .active_validators
        .iter()
        .map(|v| v.account_address)
        .collect::<Vec<_>>();

    let zero_commission_validator_pool_address =
        account_address::default_stake_pool_address(account44, operator2);
    let same_owner_validator_1_pool_address =
        account_address::default_stake_pool_address(account45, operator3);
    let same_owner_validator_2_pool_address =
        account_address::default_stake_pool_address(account45, operator4);
    let same_owner_validator_3_pool_address =
        account_address::default_stake_pool_address(account45, operator5);
    let employee_1_pool_address =
        account_address::create_vesting_pool_address(admin0, operator0, 0, &[]);
    let employee_2_pool_address =
        account_address::create_vesting_pool_address(admin1, operator1, 0, &[]);

    assert!(validator_set_addresses.contains(&zero_commission_validator_pool_address));
    assert!(validator_set_addresses.contains(&employee_1_pool_address));
    // This validator should not be in the genesis validator set as they specified
    // join_during_genesis = false.
    assert!(!validator_set_addresses.contains(&employee_2_pool_address));
    assert!(validator_set_addresses.contains(&same_owner_validator_1_pool_address));
    assert!(validator_set_addresses.contains(&same_owner_validator_2_pool_address));
    // This validator should not be in the genesis validator set as they specified
    // join_during_genesis = false.
    assert!(!validator_set_addresses.contains(&same_owner_validator_3_pool_address));
}<|MERGE_RESOLUTION|>--- conflicted
+++ resolved
@@ -467,15 +467,9 @@
         FeatureFlag::RESOURCE_GROUPS_SPLIT_IN_VM_CHANGE_SET,
         FeatureFlag::COMMISSION_CHANGE_DELEGATION_POOL,
         FeatureFlag::WEBAUTHN_SIGNATURE,
-<<<<<<< HEAD
         FeatureFlag::RECONFIGURE_WITH_DKG,
-        FeatureFlag::ZK_ID_SIGNATURES,
-        FeatureFlag::ZK_ID_ZKLESS_SIGNATURE,
-=======
-        // FeatureFlag::RECONFIGURE_WITH_DKG, //TODO: re-enable once randomness is ready.
         FeatureFlag::OIDB_SIGNATURE,
         FeatureFlag::OIDB_ZKLESS_SIGNATURE,
->>>>>>> 72906abc
         FeatureFlag::JWK_CONSENSUS,
         FeatureFlag::REFUNDABLE_BYTES,
         FeatureFlag::OBJECT_CODE_DEPLOYMENT,
