// Copyright © Aptos Foundation
// Parts of the project are originally copyright © Meta Platforms, Inc.
// SPDX-License-Identifier: Apache-2.0

use crate::{
    block_storage::tracing::{observe_block, BlockStage},
    counters, monitor,
    network::{IncomingCommitRequest, NetworkSender},
    network_interface::ConsensusMsg,
    pipeline::{
        buffer::{Buffer, Cursor},
        buffer_item::BufferItem,
        commit_reliable_broadcast::{AckState, CommitMessage},
        execution_schedule_phase::ExecutionRequest,
        execution_wait_phase::{ExecutionResponse, ExecutionWaitRequest},
        persisting_phase::PersistingRequest,
        pipeline_phase::CountedRequest,
        signing_phase::{SigningRequest, SigningResponse},
    },
    state_replication::StateComputerCommitCallBackType,
};
use aptos_bounded_executor::BoundedExecutor;
<<<<<<< HEAD
use aptos_consensus_types::{common::Author, executed_block::ExecutedBlock};
=======
use aptos_consensus_types::{
    common::Author, pipeline::commit_decision::CommitDecision, pipelined_block::PipelinedBlock,
};
>>>>>>> 76d8532d
use aptos_crypto::HashValue;
use aptos_logger::prelude::*;
use aptos_network::protocols::{rpc::error::RpcError, wire::handshake::v1::ProtocolId};
use aptos_reliable_broadcast::{DropGuard, ReliableBroadcast};
use aptos_time_service::TimeService;
use aptos_types::{
    account_address::AccountAddress, epoch_change::EpochChangeProof, epoch_state::EpochState,
    ledger_info::LedgerInfoWithSignatures,
};
use bytes::Bytes;
use futures::{
    channel::{
        mpsc::{unbounded, UnboundedReceiver, UnboundedSender},
        oneshot,
    },
    future::{AbortHandle, Abortable},
    FutureExt, SinkExt, StreamExt,
};
use once_cell::sync::OnceCell;
use std::sync::{
    atomic::{AtomicBool, AtomicU64, Ordering},
    Arc,
};
use tokio::time::{Duration, Instant};
use tokio_retry::strategy::ExponentialBackoff;

pub const COMMIT_VOTE_BROADCAST_INTERVAL_MS: u64 = 1500;
pub const COMMIT_VOTE_REBROADCAST_INTERVAL_MS: u64 = 30000;
pub const LOOP_INTERVAL_MS: u64 = 1500;

#[derive(Debug, Default)]
pub struct ResetAck {}

pub enum ResetSignal {
    Stop,
    TargetRound(u64),
}

pub struct ResetRequest {
    pub tx: oneshot::Sender<ResetAck>,
    pub signal: ResetSignal,
}

pub struct OrderedBlocks {
    pub ordered_blocks: Vec<PipelinedBlock>,
    pub ordered_proof: LedgerInfoWithSignatures,
    pub callback: StateComputerCommitCallBackType,
}

pub type BufferItemRootType = Cursor;
pub type Sender<T> = UnboundedSender<T>;
pub type Receiver<T> = UnboundedReceiver<T>;

pub fn create_channel<T>() -> (Sender<T>, Receiver<T>) {
    unbounded::<T>()
}

/// BufferManager handles the states of ordered blocks and
/// interacts with the execution phase, the signing phase, and
/// the persisting phase.
pub struct BufferManager {
    author: Author,

    buffer: Buffer<BufferItem>,

    // the roots point to the first *unprocessed* item.
    // None means no items ready to be processed (either all processed or no item finishes previous stage)
    execution_root: BufferItemRootType,
    execution_schedule_phase_tx: Sender<CountedRequest<ExecutionRequest>>,
    execution_schedule_phase_rx: Receiver<ExecutionWaitRequest>,
    execution_wait_phase_tx: Sender<CountedRequest<ExecutionWaitRequest>>,
    execution_wait_phase_rx: Receiver<ExecutionResponse>,

    signing_root: BufferItemRootType,
    signing_phase_tx: Sender<CountedRequest<SigningRequest>>,
    signing_phase_rx: Receiver<SigningResponse>,

    commit_msg_tx: Arc<NetworkSender>,
    reliable_broadcast: ReliableBroadcast<CommitMessage, ExponentialBackoff>,

    // message received from the network
    commit_msg_rx:
        Option<aptos_channels::aptos_channel::Receiver<AccountAddress, IncomingCommitRequest>>,

    // we don't hear back from the persisting phase
    persisting_phase_tx: Sender<CountedRequest<PersistingRequest>>,

    block_rx: UnboundedReceiver<OrderedBlocks>,
    reset_rx: UnboundedReceiver<ResetRequest>,
    stop: bool,

    epoch_state: Arc<EpochState>,

    ongoing_tasks: Arc<AtomicU64>,
    // Since proposal_generator is not aware of reconfiguration any more, the suffix blocks
    // will not have the same timestamp as the reconfig block which violates the invariant
    // that block.timestamp == state.timestamp because no txn is executed in suffix blocks.
    // We change the timestamp field of the block info to maintain the invariant.
    // If the executed blocks are b1 <- b2 <- r <- b4 <- b5 with timestamp t1..t5
    // we replace t5 with t3 (from reconfiguration block) since that's the last timestamp
    // being updated on-chain.
    end_epoch_timestamp: OnceCell<u64>,
    previous_commit_time: Instant,
    reset_flag: Arc<AtomicBool>,
    bounded_executor: BoundedExecutor,
}

impl BufferManager {
    #[allow(clippy::too_many_arguments)]
    pub fn new(
        author: Author,
        execution_schedule_phase_tx: Sender<CountedRequest<ExecutionRequest>>,
        execution_schedule_phase_rx: Receiver<ExecutionWaitRequest>,
        execution_wait_phase_tx: Sender<CountedRequest<ExecutionWaitRequest>>,
        execution_wait_phase_rx: Receiver<ExecutionResponse>,
        signing_phase_tx: Sender<CountedRequest<SigningRequest>>,
        signing_phase_rx: Receiver<SigningResponse>,
        commit_msg_tx: Arc<NetworkSender>,
        commit_msg_rx: aptos_channels::aptos_channel::Receiver<
            AccountAddress,
            IncomingCommitRequest,
        >,
        persisting_phase_tx: Sender<CountedRequest<PersistingRequest>>,
        block_rx: UnboundedReceiver<OrderedBlocks>,
        reset_rx: UnboundedReceiver<ResetRequest>,
        epoch_state: Arc<EpochState>,
        ongoing_tasks: Arc<AtomicU64>,
        reset_flag: Arc<AtomicBool>,
        executor: BoundedExecutor,
    ) -> Self {
        let buffer = Buffer::<BufferItem>::new();

        let rb_backoff_policy = ExponentialBackoff::from_millis(2)
            .factor(50)
            .max_delay(Duration::from_secs(5));
        Self {
            author,

            buffer,

            execution_root: None,
            execution_schedule_phase_tx,
            execution_schedule_phase_rx,
            execution_wait_phase_tx,
            execution_wait_phase_rx,

            signing_root: None,
            signing_phase_tx,
            signing_phase_rx,

            reliable_broadcast: ReliableBroadcast::new(
                epoch_state.verifier.get_ordered_account_addresses(),
                commit_msg_tx.clone(),
                rb_backoff_policy,
                TimeService::real(),
                Duration::from_millis(COMMIT_VOTE_BROADCAST_INTERVAL_MS),
                executor.clone(),
            ),
            commit_msg_tx,
            commit_msg_rx: Some(commit_msg_rx),

            persisting_phase_tx,

            block_rx,
            reset_rx,
            stop: false,

            epoch_state,
            ongoing_tasks,
            end_epoch_timestamp: OnceCell::new(),
            previous_commit_time: Instant::now(),
            reset_flag,
            bounded_executor: executor,
        }
    }

    fn do_reliable_broadcast(&self, message: CommitMessage) -> DropGuard {
        let (abort_handle, abort_registration) = AbortHandle::new_pair();
        let task = self.reliable_broadcast.broadcast(
            message,
            AckState::new(
                self.epoch_state
                    .verifier
                    .get_ordered_account_addresses_iter(),
            ),
        );
        tokio::spawn(Abortable::new(task, abort_registration));
        DropGuard::new(abort_handle)
    }

    fn create_new_request<Request>(&self, req: Request) -> CountedRequest<Request> {
        CountedRequest::new(req, self.ongoing_tasks.clone())
    }

    fn spawn_retry_request<T: Send + 'static>(
        mut sender: Sender<T>,
        request: T,
        duration: Duration,
    ) {
        counters::BUFFER_MANAGER_RETRY_COUNT.inc();
        spawn_named!("retry request", async move {
            tokio::time::sleep(duration).await;
            sender
                .send(request)
                .await
                .expect("Failed to send retry request");
        });
    }

    /// process incoming ordered blocks
    /// push them into the buffer and update the roots if they are none.
    async fn process_ordered_blocks(&mut self, ordered_blocks: OrderedBlocks) {
        let OrderedBlocks {
            ordered_blocks,
            ordered_proof,
            callback,
        } = ordered_blocks;

        info!(
            "Receive ordered block {}, the queue size is {}",
            ordered_proof.commit_info(),
            self.buffer.len() + 1,
        );

        let request = self.create_new_request(ExecutionRequest {
            ordered_blocks: ordered_blocks.clone(),
            lifetime_guard: self.create_new_request(()),
        });
        self.execution_schedule_phase_tx
            .send(request)
            .await
            .expect("Failed to send execution schedule request");

        let item = BufferItem::new_ordered(ordered_blocks, ordered_proof, callback);
        self.buffer.push_back(item);
    }

    /// Set the execution root to the first not executed item (Ordered) and send execution request
    /// Set to None if not exist
    async fn advance_execution_root(&mut self) {
        let cursor = self.execution_root;
        self.execution_root = self
            .buffer
            .find_elem_from(cursor.or_else(|| *self.buffer.head_cursor()), |item| {
                item.is_ordered()
            });
        info!(
            "Advance execution root from {:?} to {:?}",
            cursor, self.execution_root
        );
        if self.execution_root.is_some() && cursor == self.execution_root {
            // Schedule retry.
            // NOTE: probably should schedule retry for all ordered blocks, but since execution error
            // is not expected nor retryable in reality, I'd rather remove retrying or do it more
            // properly than complicating it here.
            let ordered_blocks = self.buffer.get(&self.execution_root).get_blocks().clone();
            let request = self.create_new_request(ExecutionRequest {
                ordered_blocks,
                lifetime_guard: self.create_new_request(()),
            });
            let sender = self.execution_schedule_phase_tx.clone();
            Self::spawn_retry_request(sender, request, Duration::from_millis(100));
        }
        // Otherwise do nothing, because the execution wait phase is driven by the response of
        // the execution schedule phase, which is in turn fed as soon as the ordered blocks
        // come in.
    }

    /// Set the signing root to the first not signed item (Executed) and send execution request
    /// Set to None if not exist
    async fn advance_signing_root(&mut self) {
        let cursor = self.signing_root;
        self.signing_root = self
            .buffer
            .find_elem_from(cursor.or_else(|| *self.buffer.head_cursor()), |item| {
                item.is_executed()
            });
        info!(
            "Advance signing root from {:?} to {:?}",
            cursor, self.signing_root
        );
        if self.signing_root.is_some() {
            let item = self.buffer.get(&self.signing_root);
            let executed_item = item.unwrap_executed_ref();
            let request = self.create_new_request(SigningRequest {
                ordered_ledger_info: executed_item.ordered_proof.clone(),
                commit_ledger_info: executed_item.partial_commit_proof.ledger_info().clone(),
            });
            if cursor == self.signing_root {
                let sender = self.signing_phase_tx.clone();
                Self::spawn_retry_request(sender, request, Duration::from_millis(100));
            } else {
                self.signing_phase_tx
                    .send(request)
                    .await
                    .expect("Failed to send signing request");
            }
        }
    }

    /// Pop the prefix of buffer items until (including) target_block_id
    /// Send persist request.
    async fn advance_head(&mut self, target_block_id: HashValue) {
        let mut blocks_to_persist: Vec<Arc<PipelinedBlock>> = vec![];

        while let Some(item) = self.buffer.pop_front() {
            blocks_to_persist.extend(
                item.get_blocks()
                    .iter()
                    .map(|eb| Arc::new(eb.clone()))
                    .collect::<Vec<Arc<PipelinedBlock>>>(),
            );
            if self.signing_root == Some(item.block_id()) {
                self.signing_root = None;
            }
            if self.execution_root == Some(item.block_id()) {
                self.execution_root = None;
            }
            if item.block_id() == target_block_id {
                let aggregated_item = item.unwrap_aggregated();
                let block = aggregated_item.executed_blocks.last().unwrap().block();
                observe_block(block.timestamp_usecs(), BlockStage::COMMIT_CERTIFIED);
<<<<<<< HEAD
=======
                // TODO: As all the validators broadcast commit votes directly to all other validators,
                // the proposer do not have to broadcast commit decision again. Remove this if block.
                // if we're the proposer for the block, we're responsible to broadcast the commit decision.
                if block.author() == Some(self.author) {
                    let commit_decision = CommitMessage::Decision(CommitDecision::new(
                        aggregated_item.commit_proof.clone(),
                    ));
                    self.commit_proof_rb_handle
                        .replace(self.do_reliable_broadcast(commit_decision));
                }
>>>>>>> 76d8532d
                if aggregated_item.commit_proof.ledger_info().ends_epoch() {
                    self.commit_msg_tx
                        .send_epoch_change(EpochChangeProof::new(
                            vec![aggregated_item.commit_proof.clone()],
                            false,
                        ))
                        .await;
                    // the epoch ends, reset to avoid executing more blocks, execute after
                    // this persisting request will result in BlockNotFound
                    self.reset().await;
                }
                self.persisting_phase_tx
                    .send(self.create_new_request(PersistingRequest {
                        blocks: blocks_to_persist,
                        commit_ledger_info: aggregated_item.commit_proof,
                        // we use the last callback
                        // this is okay because the callback function (from BlockStore::commit)
                        // takes in the actual blocks and ledger info from the state computer
                        // the encoded values are references to the block_tree, storage, and a commit root
                        // the block_tree and storage are the same for all the callbacks in the current epoch
                        // the commit root is used in logging only.
                        callback: aggregated_item.callback,
                    }))
                    .await
                    .expect("Failed to send persist request");
                info!("Advance head to {:?}", self.buffer.head_cursor());
                self.previous_commit_time = Instant::now();
                return;
            }
        }
        unreachable!("Aggregated item not found in the list");
    }

    /// Reset any request in buffer manager, this is important to avoid race condition with state sync.
    /// Internal requests are managed with ongoing_tasks.
    /// Incoming ordered blocks are pulled, it should only have existing blocks but no new blocks until reset finishes.
    async fn reset(&mut self) {
        self.buffer = Buffer::new();
        self.execution_root = None;
        self.signing_root = None;
        self.previous_commit_time = Instant::now();
        // purge the incoming blocks queue
        while let Ok(Some(_)) = self.block_rx.try_next() {}
        // Wait for ongoing tasks to finish before sending back ack.
        while self.ongoing_tasks.load(Ordering::SeqCst) > 0 {
            tokio::time::sleep(Duration::from_millis(10)).await;
        }
    }

    /// It pops everything in the buffer and if reconfig flag is set, it stops the main loop
    async fn process_reset_request(&mut self, request: ResetRequest) {
        let ResetRequest { tx, signal } = request;
        info!("Receive reset");
        self.reset_flag.store(true, Ordering::SeqCst);

        self.stop = matches!(signal, ResetSignal::Stop);
        self.reset().await;
        let _ = tx.send(ResetAck::default());
        self.reset_flag.store(false, Ordering::SeqCst);
        info!("Reset finishes");
    }

    async fn process_execution_schedule_response(&mut self, response: ExecutionWaitRequest) {
        // pass through to the execution wait phase
        let request = self.create_new_request(response);
        self.execution_wait_phase_tx
            .send(request)
            .await
            .expect("Failed to send execution wait request.");
    }

    /// If the response is successful, advance the item to Executed, otherwise panic (TODO fix).
    async fn process_execution_response(&mut self, response: ExecutionResponse) {
        let ExecutionResponse { block_id, inner } = response;
        // find the corresponding item, may not exist if a reset or aggregated happened
        let current_cursor = self.buffer.find_elem_by_key(self.execution_root, block_id);
        if current_cursor.is_none() {
            return;
        }

        let executed_blocks = match inner {
            Ok(result) => result,
            Err(e) => {
                error!("Execution error {:?}", e);
                return;
            },
        };
        info!(
            "Receive executed response {}",
            executed_blocks.last().unwrap().block_info()
        );
        let current_item = self.buffer.get(&current_cursor);

        if current_item.block_id() != block_id {
            error!(
                block_id = block_id,
                expected_block_id = current_item.block_id(),
                "Received result for unexpected block id. Ignoring."
            );
            return;
        }

        // Handle reconfiguration timestamp reconciliation.
        // end epoch timestamp is set to the first block that causes the reconfiguration.
        // once it's set, any subsequent block commit info will be set to this timestamp.
        if self.end_epoch_timestamp.get().is_none() {
            let maybe_reconfig_timestamp = executed_blocks
                .iter()
                .find(|b| b.block_info().has_reconfiguration())
                .map(|b| b.timestamp_usecs());
            if let Some(timestamp) = maybe_reconfig_timestamp {
                debug!("Reconfig happens, set epoch end timestamp to {}", timestamp);
                self.end_epoch_timestamp
                    .set(timestamp)
                    .expect("epoch end timestamp should only be set once");
            }
        }

        let item = self.buffer.take(&current_cursor);
        let new_item = item.advance_to_executed_or_aggregated(
            executed_blocks,
            &self.epoch_state.verifier,
            self.end_epoch_timestamp.get().cloned(),
        );
        let aggregated = new_item.is_aggregated();
        self.buffer.set(&current_cursor, new_item);
        if aggregated {
            self.advance_head(block_id).await;
        }
    }

    /// If the signing response is successful, advance the item to Signed and broadcast commit votes.
    async fn process_signing_response(&mut self, response: SigningResponse) {
        let SigningResponse {
            signature_result,
            commit_ledger_info,
        } = response;
        let signature = match signature_result {
            Ok(sig) => sig,
            Err(e) => {
                error!("Signing failed {:?}", e);
                return;
            },
        };
        info!(
            "Receive signing response {}",
            commit_ledger_info.commit_info()
        );
        // find the corresponding item, may not exist if a reset or aggregated happened
        let current_cursor = self
            .buffer
            .find_elem_by_key(self.signing_root, commit_ledger_info.commit_info().id());
        if current_cursor.is_some() {
            let item = self.buffer.take(&current_cursor);
            // it is possible that we already signed this buffer item (double check after the final integration)
            if item.is_executed() {
                // we have found the buffer item
                let mut signed_item = item.advance_to_signed(self.author, signature);
                let signed_item_mut = signed_item.unwrap_signed_mut();
                let commit_vote = signed_item_mut.commit_vote.clone();
<<<<<<< HEAD

=======
>>>>>>> 76d8532d
                let commit_vote = CommitMessage::Vote(commit_vote);
                signed_item_mut
                    .rb_handle
                    .replace((Instant::now(), self.do_reliable_broadcast(commit_vote)));
                self.buffer.set(&current_cursor, signed_item);
            } else {
                self.buffer.set(&current_cursor, item);
            }
        }
    }

    /// process the commit vote messages
    /// it scans the whole buffer for a matching blockinfo
    /// if found, try advancing the item to be aggregated
    fn process_commit_message(&mut self, commit_msg: IncomingCommitRequest) -> Option<HashValue> {
        let IncomingCommitRequest {
            req,
            protocol,
            response_sender,
        } = commit_msg;
        match req {
            CommitMessage::Vote(vote) => {
                // find the corresponding item
                let author = vote.author();
                let commit_info = vote.commit_info().clone();
                info!("Receive commit vote {} from {}", commit_info, author);
                let target_block_id = vote.commit_info().id();
                let current_cursor = self
                    .buffer
                    .find_elem_by_key(*self.buffer.head_cursor(), target_block_id);
                if current_cursor.is_some() {
                    let mut item = self.buffer.take(&current_cursor);
                    let new_item = match item.add_signature_if_matched(vote) {
                        Ok(()) => {
                            let response =
                                ConsensusMsg::CommitMessage(Box::new(CommitMessage::Ack(())));
                            if let Ok(bytes) = protocol.to_bytes(&response) {
                                let _ = response_sender.send(Ok(bytes.into()));
                            }
                            item.try_advance_to_aggregated(&self.epoch_state.verifier)
                        },
                        Err(e) => {
                            error!(
                                error = ?e,
                                author = author,
                                commit_info = commit_info,
                                "Failed to add commit vote",
                            );
                            reply_nack(protocol, response_sender);
                            item
                        },
                    };
                    self.buffer.set(&current_cursor, new_item);
                    if self.buffer.get(&current_cursor).is_aggregated() {
                        return Some(target_block_id);
                    } else {
                        return None;
                    }
                } else {
                    reply_nack(protocol, response_sender); // TODO: send_commit_vote() doesn't care about the response and this should be direct send not RPC
                }
            },
            CommitMessage::Decision(commit_proof) => {
                let target_block_id = commit_proof.ledger_info().commit_info().id();
                info!(
                    "Receive commit decision {}",
                    commit_proof.ledger_info().commit_info()
                );
                let cursor = self
                    .buffer
                    .find_elem_by_key(*self.buffer.head_cursor(), target_block_id);
                if cursor.is_some() {
                    let item = self.buffer.take(&cursor);
                    let new_item = item.try_advance_to_aggregated_with_ledger_info(
                        commit_proof.ledger_info().clone(),
                    );
                    let aggregated = new_item.is_aggregated();
                    self.buffer.set(&cursor, new_item);
                    if aggregated {
                        let response =
                            ConsensusMsg::CommitMessage(Box::new(CommitMessage::Ack(())));
                        if let Ok(bytes) = protocol.to_bytes(&response) {
                            let _ = response_sender.send(Ok(bytes.into()));
                        }
                        return Some(target_block_id);
                    }
                }
                reply_nack(protocol, response_sender); // TODO: send_commit_proof() doesn't care about the response and this should be direct send not RPC
            },
            CommitMessage::Ack(_) => {
                // It should be filtered out by verify, so we log errors here
                error!("Unexpected ack message");
            },
            CommitMessage::Nack => {
                error!("Unexpected NACK message");
            },
        }
        None
    }

    /// this function retries all the items until the signing root
    /// note that there might be other signed items after the signing root
    async fn rebroadcast_commit_votes_if_needed(&mut self) {
        if self.previous_commit_time.elapsed()
            < Duration::from_millis(COMMIT_VOTE_BROADCAST_INTERVAL_MS)
        {
            return;
        }
        let mut cursor = *self.buffer.head_cursor();
        let mut count = 0;
        while cursor.is_some() {
            {
                let mut item = self.buffer.take(&cursor);
                if !item.is_signed() {
                    self.buffer.set(&cursor, item);
                    break;
                }
                let signed_item = item.unwrap_signed_mut();
                let re_broadcast = match &signed_item.rb_handle {
                    None => true,
                    // Since we don't persist the votes, nodes that crashed would lose the votes even after send ack,
                    // We'll try to re-initiate the broadcast after 30s.
                    Some((start_time, _)) => {
                        start_time.elapsed()
                            >= Duration::from_millis(COMMIT_VOTE_REBROADCAST_INTERVAL_MS)
                    },
                };
                if re_broadcast {
                    let commit_vote = CommitMessage::Vote(signed_item.commit_vote.clone());
                    signed_item
                        .rb_handle
                        .replace((Instant::now(), self.do_reliable_broadcast(commit_vote)));
                    count += 1;
                }
                self.buffer.set(&cursor, item);
            }
            cursor = self.buffer.get_next(&cursor);
        }
        if count > 0 {
            info!("Start reliable broadcast {} commit votes", count);
        }
    }

    fn update_buffer_manager_metrics(&self) {
        let mut cursor = *self.buffer.head_cursor();
        let mut pending_ordered = 0;
        let mut pending_executed = 0;
        let mut pending_signed = 0;
        let mut pending_aggregated = 0;

        while cursor.is_some() {
            match self.buffer.get(&cursor) {
                BufferItem::Ordered(_) => {
                    pending_ordered += 1;
                },
                BufferItem::Executed(_) => {
                    pending_executed += 1;
                },
                BufferItem::Signed(_) => {
                    pending_signed += 1;
                },
                BufferItem::Aggregated(_) => {
                    pending_aggregated += 1;
                },
            }
            cursor = self.buffer.get_next(&cursor);
        }

        counters::NUM_BLOCKS_IN_PIPELINE
            .with_label_values(&["ordered"])
            .set(pending_ordered as i64);
        counters::NUM_BLOCKS_IN_PIPELINE
            .with_label_values(&["executed"])
            .set(pending_executed as i64);
        counters::NUM_BLOCKS_IN_PIPELINE
            .with_label_values(&["signed"])
            .set(pending_signed as i64);
        counters::NUM_BLOCKS_IN_PIPELINE
            .with_label_values(&["aggregated"])
            .set(pending_aggregated as i64);
    }

    pub async fn start(mut self) {
        info!("Buffer manager starts.");
        let (verified_commit_msg_tx, mut verified_commit_msg_rx) = create_channel();
        let mut interval = tokio::time::interval(Duration::from_millis(LOOP_INTERVAL_MS));
        let mut commit_msg_rx = self.commit_msg_rx.take().expect("commit msg rx must exist");
        let epoch_state = self.epoch_state.clone();
        let bounded_executor = self.bounded_executor.clone();
        spawn_named!("buffer manager verification", async move {
            while let Some(commit_msg) = commit_msg_rx.next().await {
                let tx = verified_commit_msg_tx.clone();
                let epoch_state_clone = epoch_state.clone();
                bounded_executor
                    .spawn(async move {
                        match commit_msg.req.verify(&epoch_state_clone.verifier) {
                            Ok(_) => {
                                let _ = tx.unbounded_send(commit_msg);
                            },
                            Err(e) => warn!("Invalid commit message: {}", e),
                        }
                    })
                    .await;
            }
        });
        while !self.stop {
            // advancing the root will trigger sending requests to the pipeline
            ::futures::select! {
                blocks = self.block_rx.select_next_some() => {
                    monitor!("buffer_manager_process_ordered", {
                    self.process_ordered_blocks(blocks).await;
                    if self.execution_root.is_none() {
                        self.advance_execution_root().await;
                    }});
                },
                reset_event = self.reset_rx.select_next_some() => {
                    monitor!("buffer_manager_process_reset",
                    self.process_reset_request(reset_event).await);
                },
                response = self.execution_schedule_phase_rx.select_next_some() => {
                    monitor!("buffer_manager_process_execution_schedule_response", {
                    self.process_execution_schedule_response(response).await;
                })},
                response = self.execution_wait_phase_rx.select_next_some() => {
                    monitor!("buffer_manager_process_execution_wait_response", {
                    self.process_execution_response(response).await;
                    self.advance_execution_root().await;
                    if self.signing_root.is_none() {
                        self.advance_signing_root().await;
                    }});
                },
                response = self.signing_phase_rx.select_next_some() => {
                    monitor!("buffer_manager_process_signing_response", {
                    self.process_signing_response(response).await;
                    self.advance_signing_root().await
                    })
                },
                rpc_request = verified_commit_msg_rx.select_next_some() => {
                    monitor!("buffer_manager_process_commit_message",
                    if let Some(aggregated_block_id) = self.process_commit_message(rpc_request) {
                        self.advance_head(aggregated_block_id).await;
                        if self.execution_root.is_none() {
                            self.advance_execution_root().await;
                        }
                        if self.signing_root.is_none() {
                            self.advance_signing_root().await;
                        }
                    });
                }
                _ = interval.tick().fuse() => {
                    monitor!("buffer_manager_process_interval_tick", {
                    self.update_buffer_manager_metrics();
                    self.rebroadcast_commit_votes_if_needed().await
                    });
                },
                // no else branch here because interval.tick will always be available
            }
        }
        info!("Buffer manager stops.");
    }
}

fn reply_nack(protocol: ProtocolId, response_sender: oneshot::Sender<Result<Bytes, RpcError>>) {
    let response = ConsensusMsg::CommitMessage(Box::new(CommitMessage::Nack));
    if let Ok(bytes) = protocol.to_bytes(&response) {
        let _ = response_sender.send(Ok(bytes.into()));
    }
}<|MERGE_RESOLUTION|>--- conflicted
+++ resolved
@@ -20,13 +20,9 @@
     state_replication::StateComputerCommitCallBackType,
 };
 use aptos_bounded_executor::BoundedExecutor;
-<<<<<<< HEAD
-use aptos_consensus_types::{common::Author, executed_block::ExecutedBlock};
-=======
 use aptos_consensus_types::{
     common::Author, pipeline::commit_decision::CommitDecision, pipelined_block::PipelinedBlock,
 };
->>>>>>> 76d8532d
 use aptos_crypto::HashValue;
 use aptos_logger::prelude::*;
 use aptos_network::protocols::{rpc::error::RpcError, wire::handshake::v1::ProtocolId};
@@ -349,19 +345,6 @@
                 let aggregated_item = item.unwrap_aggregated();
                 let block = aggregated_item.executed_blocks.last().unwrap().block();
                 observe_block(block.timestamp_usecs(), BlockStage::COMMIT_CERTIFIED);
-<<<<<<< HEAD
-=======
-                // TODO: As all the validators broadcast commit votes directly to all other validators,
-                // the proposer do not have to broadcast commit decision again. Remove this if block.
-                // if we're the proposer for the block, we're responsible to broadcast the commit decision.
-                if block.author() == Some(self.author) {
-                    let commit_decision = CommitMessage::Decision(CommitDecision::new(
-                        aggregated_item.commit_proof.clone(),
-                    ));
-                    self.commit_proof_rb_handle
-                        .replace(self.do_reliable_broadcast(commit_decision));
-                }
->>>>>>> 76d8532d
                 if aggregated_item.commit_proof.ledger_info().ends_epoch() {
                     self.commit_msg_tx
                         .send_epoch_change(EpochChangeProof::new(
@@ -522,10 +505,6 @@
                 let mut signed_item = item.advance_to_signed(self.author, signature);
                 let signed_item_mut = signed_item.unwrap_signed_mut();
                 let commit_vote = signed_item_mut.commit_vote.clone();
-<<<<<<< HEAD
-
-=======
->>>>>>> 76d8532d
                 let commit_vote = CommitMessage::Vote(commit_vote);
                 signed_item_mut
                     .rb_handle
