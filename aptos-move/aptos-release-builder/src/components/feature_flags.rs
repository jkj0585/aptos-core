--- conflicted
+++ resolved
@@ -105,11 +105,8 @@
     ObjectCodeDeployment,
     MaxObjectNestingCheck,
     KeylessAccountsWithPasskeys,
-<<<<<<< HEAD
+    TransactionContextExtension,
     FastRandomness,
-=======
-    TransactionContextExtension,
->>>>>>> bb60b3ac
 }
 
 fn generate_features_blob(writer: &CodeWriter, data: &[u64]) {
@@ -275,13 +272,10 @@
             FeatureFlag::KeylessAccountsWithPasskeys => {
                 AptosFeatureFlag::KEYLESS_ACCOUNTS_WITH_PASSKEYS
             },
-<<<<<<< HEAD
-            FeatureFlag::FastRandomness => AptosFeatureFlag::FAST_RANDOMNESS,
-=======
             FeatureFlag::TransactionContextExtension => {
                 AptosFeatureFlag::TRANSACTION_CONTEXT_EXTENSION
             },
->>>>>>> bb60b3ac
+            FeatureFlag::FastRandomness => AptosFeatureFlag::FAST_RANDOMNESS,
         }
     }
 }
@@ -370,13 +364,10 @@
             AptosFeatureFlag::KEYLESS_ACCOUNTS_WITH_PASSKEYS => {
                 FeatureFlag::KeylessAccountsWithPasskeys
             },
-<<<<<<< HEAD
-            AptosFeatureFlag::FAST_RANDOMNESS => FeatureFlag::FastRandomness,
-=======
             AptosFeatureFlag::TRANSACTION_CONTEXT_EXTENSION => {
                 FeatureFlag::TransactionContextExtension
             },
->>>>>>> bb60b3ac
+            AptosFeatureFlag::FAST_RANDOMNESS => FeatureFlag::FastRandomness,
         }
     }
 }
