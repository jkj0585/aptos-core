--- conflicted
+++ resolved
@@ -124,12 +124,9 @@
     uses: aptos-labs/aptos-core/.github/workflows/workflow-run-forge.yaml@main
     secrets: inherit
     with:
-<<<<<<< HEAD
-      IMAGE_TAG: aptos-node-v1.11.2 # This workflow will test the upgradability from the current tip of the release branch to the current main branch.
-=======
       IMAGE_TAG: 01b24e7e3548382dd25440b39a0438a993387f12 #aptos-node-v1.11 with randomness disabled in genesis
->>>>>>> 6417755b
-      FORGE_NAMESPACE: forge-framework-upgrade-${{ needs.determine-test-metadata.outputs.BRANCH_HASH }}
+
+FORGE_NAMESPACE: forge-framework-upgrade-${{ needs.determine-test-metadata.outputs.BRANCH_HASH }}
       FORGE_RUNNER_DURATION_SECS: 7200 # Run for 2 hours
       FORGE_TEST_SUITE: framework_upgrade
       POST_TO_SLACK: true
