--- conflicted
+++ resolved
@@ -4,13 +4,8 @@
 
 use crate::{
     error::StateSyncError,
-<<<<<<< HEAD
-    payload_manager::PayloadManager,
+    payload_manager::TPayloadManager,
     state_computer::{PipelineExecutionResult, StateComputeResultFut, SyncStateComputeResultFut},
-=======
-    payload_manager::TPayloadManager,
-    state_computer::{PipelineExecutionResult, StateComputeResultFut},
->>>>>>> 5009c2c8
     transaction_deduper::TransactionDeduper,
     transaction_shuffler::TransactionShuffler,
 };
