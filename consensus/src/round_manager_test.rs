--- conflicted
+++ resolved
@@ -324,11 +324,7 @@
             local_config,
             onchain_randomness_config.clone(),
             onchain_jwk_consensus_config.clone(),
-<<<<<<< HEAD
-            false,
             None,
-=======
->>>>>>> 36cd1631
         );
         block_on(round_manager.init(last_vote_sent));
         Self {
