--- conflicted
+++ resolved
@@ -518,12 +518,8 @@
             },
             (true, Payload::OptQuorumStore(opt_quorum_store)) => {
                 let proof_with_data = opt_quorum_store.proof_with_data();
-<<<<<<< HEAD
-                Self::verify_with_cache(&proof_with_data.batch_summary, validator, proof_cache)
-=======
                 Self::verify_with_cache(&proof_with_data.batch_summary, validator, proof_cache)?;
                 Ok(())
->>>>>>> 36b352ac
             },
             (_, _) => Err(anyhow::anyhow!(
                 "Wrong payload type. Expected Payload::InQuorumStore {} got {} ",
