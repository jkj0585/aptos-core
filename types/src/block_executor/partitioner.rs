--- conflicted
+++ resolved
@@ -235,20 +235,23 @@
 // A set of sub blocks assigned to a shard.
 #[derive(Default, Clone, Debug, Serialize, Deserialize)]
 pub struct SubBlocksForShard<T> {
+    pub block_size: usize,
     pub shard_id: ShardId,
     pub sub_blocks: Vec<SubBlock<T>>,
 }
 
 impl<T: Clone> SubBlocksForShard<T> {
-    pub fn new(shard_id: ShardId, sub_blocks: Vec<SubBlock<T>>) -> Self {
-        Self {
+    pub fn new(block_size: usize, shard_id: ShardId, sub_blocks: Vec<SubBlock<T>>) -> Self {
+        Self {
+            block_size,
             shard_id,
             sub_blocks,
         }
     }
 
-    pub fn empty(shard_id: ShardId) -> Self {
-        Self {
+    pub fn empty(block_size: usize, shard_id: ShardId) -> Self {
+        Self {
+            block_size,
             shard_id,
             sub_blocks: Vec::new(),
         }
@@ -382,11 +385,7 @@
 // Represents the transactions in a block that are ready to be executed.
 pub enum ExecutableTransactions<T> {
     Unsharded(Vec<T>),
-<<<<<<< HEAD
-    Sharded(usize, Vec<SubBlock<T>>),
-=======
-    Sharded(Vec<SubBlocksForShard<T>>),
->>>>>>> 6f4524dd
+    Sharded(usize, Vec<SubBlocksForShard<T>>),
 }
 
 impl<T: Clone> ExecutableTransactions<T> {
@@ -397,6 +396,20 @@
                 .iter()
                 .map(|sub_block| sub_block.num_txns())
                 .sum(),
+        }
+    }
+
+    pub fn get_unsharded_transactions(&self) -> Option<&Vec<T>> {
+        match self {
+            ExecutableTransactions::Unsharded(transactions) => Some(transactions),
+            ExecutableTransactions::Sharded(_, _) => None,
+        }
+    }
+
+    pub fn block_size(&self) -> usize {
+        match self {
+            ExecutableTransactions::Unsharded(txns) => txns.len(),
+            ExecutableTransactions::Sharded(block_size, _) => *block_size,
         }
     }
 }
@@ -425,34 +438,8 @@
 
     pub fn get_unsharded_transactions(&self) -> Option<&Vec<T>> {
         match self {
-<<<<<<< HEAD
-            ExecutableTransactions::Unsharded(transactions) => Some(transactions),
-            ExecutableTransactions::Sharded(_, _) => None,
-        }
-    }
-
-    pub fn txn_indices(&self) -> Vec<TxnIndex> {
-        match self {
-            ExecutableTransactions::Unsharded(txns) => {
-                (0..txns.len()).map(|i| i as TxnIndex).collect()
-            },
-            ExecutableTransactions::Sharded(_, sub_blocks) => sub_blocks
-                .iter()
-                .flat_map(|sub_block| {
-                    sub_block.start_index..(sub_block.start_index + sub_block.transactions.len())
-                })
-                .collect(),
-        }
-    }
-
-    pub fn block_size(&self) -> usize {
-        match self {
-            ExecutableTransactions::Unsharded(txns) => txns.len(),
-            ExecutableTransactions::Sharded(block_size, _) => *block_size,
-=======
             BlockExecutorTransactions::Unsharded(transactions) => Some(transactions),
             BlockExecutorTransactions::Sharded(_) => None,
->>>>>>> 6f4524dd
         }
     }
 
