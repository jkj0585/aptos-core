--- conflicted
+++ resolved
@@ -414,7 +414,6 @@
                         let temp_txns = if let Some(txn_summaries) =
                             self.batch_to_txn_summaries.get(&sort_key.batch_key)
                         {
-<<<<<<< HEAD
                             cur_txns
                                 + txn_summaries
                                     .iter()
@@ -426,8 +425,6 @@
                             cur_txns + batch.num_txns()
                         };
                         if cur_bytes + batch.num_bytes() > max_bytes || temp_txns > max_txns {
-=======
->>>>>>> 4a104c22
                             // Exceeded the limit for requested bytes or number of transactions.
                             full = true;
                             return false;
@@ -581,86 +578,6 @@
                 self.dec_remaining(&batch.author(), batch.num_txns());
             }
             self.batch_to_proof.insert(batch_key.clone(), None);
-<<<<<<< HEAD
-            self.batch_to_txn_summaries.remove(&batch_key);
-            self.txn_summary_to_batches.retain(|_, batches| {
-                batches.remove(&batch_key);
-                !batches.is_empty()
-            });
-        }
-    }
-
-    pub async fn start(
-        mut self,
-        back_pressure_tx: tokio::sync::mpsc::Sender<BackPressure>,
-        mut command_rx: tokio::sync::mpsc::Receiver<ProofQueueCommand>,
-    ) {
-        let mut back_pressure = BackPressure {
-            txn_count: false,
-            proof_count: false,
-        };
-
-        loop {
-            let _timer = counters::PROOF_MANAGER_MAIN_LOOP.start_timer();
-            if let Some(msg) = command_rx.recv().await {
-                match msg {
-                    ProofQueueCommand::AddProofs(proofs) => {
-                        for proof in proofs {
-                            self.push(proof);
-                        }
-
-                        let updated_back_pressure = self.qs_back_pressure_1();
-                        if updated_back_pressure != back_pressure {
-                            back_pressure = updated_back_pressure;
-                            if back_pressure_tx.send(back_pressure).await.is_err() {
-                                debug!("Failed to send back_pressure for proposal");
-                            }
-                        }
-                    },
-                    ProofQueueCommand::PullProofs {
-                        excluded_batches,
-                        max_txns,
-                        max_bytes,
-                        return_non_full,
-                        response_sender,
-                    } => {
-                        let (proofs, full) = self.pull_proofs(
-                            &excluded_batches,
-                            max_txns,
-                            max_bytes,
-                            return_non_full,
-                        );
-                        if let Err(e) = response_sender.send((proofs, full)) {
-                            warn!("Failed to send response to PullProofs: {:?}", e);
-                        }
-                    },
-                    ProofQueueCommand::MarkCommitted(batches, block_timestamp) => {
-                        self.mark_committed(batches);
-                        self.handle_updated_block_timestamp(block_timestamp);
-
-                        let updated_back_pressure = self.qs_back_pressure_2();
-                        if updated_back_pressure != back_pressure {
-                            back_pressure = updated_back_pressure;
-                            if back_pressure_tx.send(back_pressure).await.is_err() {
-                                debug!("Failed to send back_pressure for proposal");
-                            }
-                        }
-                    },
-                    ProofQueueCommand::AddBatches(batch_summaries) => {
-                        for (batch_info, txn_summaries) in batch_summaries {
-                            let batch_key = BatchKey::from_info(&batch_info);
-                            self.batch_to_txn_summaries
-                                .insert(batch_key.clone(), txn_summaries.clone());
-                            for txn_summary in txn_summaries {
-                                self.txn_summary_to_batches
-                                    .entry(txn_summary)
-                                    .or_default()
-                                    .insert(batch_key.clone());
-                            }
-                        }
-                    },
-                }
-=======
             self.batches_with_txn_summary.remove(&batch_key);
         }
         let batch_keys = batches
@@ -670,7 +587,6 @@
         self.txn_summary_to_batches.retain(|_, batches| {
             for batch_key in &batch_keys {
                 batches.remove(batch_key);
->>>>>>> 4a104c22
             }
             !batches.is_empty()
         });
